package internal

import (
	"encoding/json"

	"github.com/gogo/protobuf/proto"
	"github.com/influxdata/chronograf"
)

//go:generate protoc --gogo_out=. internal.proto

// MarshalSource encodes a source to binary protobuf format.
func MarshalSource(s chronograf.Source) ([]byte, error) {
	return proto.Marshal(&Source{
		ID:                 int64(s.ID),
		Name:               s.Name,
		Type:               s.Type,
		Username:           s.Username,
		Password:           s.Password,
		SharedSecret:       s.SharedSecret,
		URL:                s.URL,
		MetaURL:            s.MetaURL,
		InsecureSkipVerify: s.InsecureSkipVerify,
		Default:            s.Default,
		Telegraf:           s.Telegraf,
		Organization:       s.Organization,
		Role:               s.Role,
	})
}

// UnmarshalSource decodes a source from binary protobuf data.
func UnmarshalSource(data []byte, s *chronograf.Source) error {
	var pb Source
	if err := proto.Unmarshal(data, &pb); err != nil {
		return err
	}

	s.ID = int(pb.ID)
	s.Name = pb.Name
	s.Type = pb.Type
	s.Username = pb.Username
	s.Password = pb.Password
	s.SharedSecret = pb.SharedSecret
	s.URL = pb.URL
	s.MetaURL = pb.MetaURL
	s.InsecureSkipVerify = pb.InsecureSkipVerify
	s.Default = pb.Default
	s.Telegraf = pb.Telegraf
	s.Organization = pb.Organization
	s.Role = pb.Role
	return nil
}

// MarshalServer encodes a server to binary protobuf format.
func MarshalServer(s chronograf.Server) ([]byte, error) {
	return proto.Marshal(&Server{
		ID:           int64(s.ID),
		SrcID:        int64(s.SrcID),
		Name:         s.Name,
		Username:     s.Username,
		Password:     s.Password,
		URL:          s.URL,
		Active:       s.Active,
		Organization: s.Organization,
	})
}

// UnmarshalServer decodes a server from binary protobuf data.
func UnmarshalServer(data []byte, s *chronograf.Server) error {
	var pb Server
	if err := proto.Unmarshal(data, &pb); err != nil {
		return err
	}

	s.ID = int(pb.ID)
	s.SrcID = int(pb.SrcID)
	s.Name = pb.Name
	s.Username = pb.Username
	s.Password = pb.Password
	s.URL = pb.URL
	s.Active = pb.Active
	s.Organization = pb.Organization
	return nil
}

// MarshalLayout encodes a layout to binary protobuf format.
func MarshalLayout(l chronograf.Layout) ([]byte, error) {
	cells := make([]*Cell, len(l.Cells))
	for i, c := range l.Cells {
		queries := make([]*Query, len(c.Queries))
		for j, q := range c.Queries {
			r := new(Range)
			if q.Range != nil {
				r.Upper, r.Lower = q.Range.Upper, q.Range.Lower
			}
			queries[j] = &Query{
				Command:  q.Command,
				DB:       q.DB,
				RP:       q.RP,
				GroupBys: q.GroupBys,
				Wheres:   q.Wheres,
				Label:    q.Label,
				Range:    r,
			}
		}

		axes := make(map[string]*Axis, len(c.Axes))
		for a, r := range c.Axes {
			axes[a] = &Axis{
				Bounds: r.Bounds,
				Label:  r.Label,
			}
		}

		cells[i] = &Cell{
			X:       c.X,
			Y:       c.Y,
			W:       c.W,
			H:       c.H,
			I:       c.I,
			Name:    c.Name,
			Queries: queries,
			Type:    c.Type,
			Axes:    axes,
		}
	}
	return proto.Marshal(&Layout{
		ID:           l.ID,
		Measurement:  l.Measurement,
		Application:  l.Application,
		Autoflow:     l.Autoflow,
		Cells:        cells,
		Organization: l.Organization,
	})
}

// UnmarshalLayout decodes a layout from binary protobuf data.
func UnmarshalLayout(data []byte, l *chronograf.Layout) error {
	var pb Layout
	if err := proto.Unmarshal(data, &pb); err != nil {
		return err
	}

	l.ID = pb.ID
	l.Measurement = pb.Measurement
	l.Application = pb.Application
	l.Autoflow = pb.Autoflow
	l.Organization = pb.Organization
	cells := make([]chronograf.Cell, len(pb.Cells))
	for i, c := range pb.Cells {
		queries := make([]chronograf.Query, len(c.Queries))
		for j, q := range c.Queries {
			queries[j] = chronograf.Query{
				Command:  q.Command,
				DB:       q.DB,
				RP:       q.RP,
				GroupBys: q.GroupBys,
				Wheres:   q.Wheres,
				Label:    q.Label,
			}
			if q.Range.Upper != q.Range.Lower {
				queries[j].Range = &chronograf.Range{
					Upper: q.Range.Upper,
					Lower: q.Range.Lower,
				}
			}
		}
		axes := make(map[string]chronograf.Axis, len(c.Axes))
		for a, r := range c.Axes {
			axes[a] = chronograf.Axis{
				Bounds: r.Bounds,
				Label:  r.Label,
			}
		}

		cells[i] = chronograf.Cell{
			X:       c.X,
			Y:       c.Y,
			W:       c.W,
			H:       c.H,
			I:       c.I,
			Name:    c.Name,
			Queries: queries,
			Type:    c.Type,
			Axes:    axes,
		}
	}
	l.Cells = cells
	return nil
}

// MarshalDashboard encodes a dashboard to binary protobuf format.
func MarshalDashboard(d chronograf.Dashboard) ([]byte, error) {
	cells := make([]*DashboardCell, len(d.Cells))
	for i, c := range d.Cells {
		queries := make([]*Query, len(c.Queries))
		for j, q := range c.Queries {
			r := new(Range)
			if q.Range != nil {
				r.Upper, r.Lower = q.Range.Upper, q.Range.Lower
			}
			q.Shifts = q.QueryConfig.Shifts
			queries[j] = &Query{
				Command: q.Command,
				Label:   q.Label,
				Range:   r,
				Source:  q.Source,
			}

			shifts := make([]*TimeShift, len(q.Shifts))
			for k := range q.Shifts {
				shift := &TimeShift{
					Label:    q.Shifts[k].Label,
					Unit:     q.Shifts[k].Unit,
					Quantity: q.Shifts[k].Quantity,
				}

				shifts[k] = shift
			}

			queries[j].Shifts = shifts
		}

		axes := make(map[string]*Axis, len(c.Axes))
		for a, r := range c.Axes {
			axes[a] = &Axis{
				Bounds: r.Bounds,
				Label:  r.Label,
				Prefix: r.Prefix,
				Suffix: r.Suffix,
				Base:   r.Base,
				Scale:  r.Scale,
			}
		}

		cells[i] = &DashboardCell{
			ID:      c.ID,
			X:       c.X,
			Y:       c.Y,
			W:       c.W,
			H:       c.H,
			Name:    c.Name,
			Queries: queries,
			Type:    c.Type,
			Axes:    axes,
		}
	}
	templates := make([]*Template, len(d.Templates))
	for i, t := range d.Templates {
		vals := make([]*TemplateValue, len(t.Values))
		for j, v := range t.Values {
			vals[j] = &TemplateValue{
				Selected: v.Selected,
				Type:     v.Type,
				Value:    v.Value,
			}
		}

		template := &Template{
			ID:      string(t.ID),
			TempVar: t.Var,
			Values:  vals,
			Type:    t.Type,
			Label:   t.Label,
		}
		if t.Query != nil {
			template.Query = &TemplateQuery{
				Command:     t.Query.Command,
				Db:          t.Query.DB,
				Rp:          t.Query.RP,
				Measurement: t.Query.Measurement,
				TagKey:      t.Query.TagKey,
				FieldKey:    t.Query.FieldKey,
			}
		}
		templates[i] = template
	}
	return proto.Marshal(&Dashboard{
		ID:           int64(d.ID),
		Cells:        cells,
		Templates:    templates,
		Name:         d.Name,
		Organization: d.Organization,
	})
}

// UnmarshalDashboard decodes a layout from binary protobuf data.
func UnmarshalDashboard(data []byte, d *chronograf.Dashboard) error {
	var pb Dashboard
	if err := proto.Unmarshal(data, &pb); err != nil {
		return err
	}

	cells := make([]chronograf.DashboardCell, len(pb.Cells))
	for i, c := range pb.Cells {
		queries := make([]chronograf.DashboardQuery, len(c.Queries))
		for j, q := range c.Queries {
			queries[j] = chronograf.DashboardQuery{
				Command: q.Command,
				Label:   q.Label,
				Source:  q.Source,
			}

			if q.Range.Upper != q.Range.Lower {
				queries[j].Range = &chronograf.Range{
					Upper: q.Range.Upper,
					Lower: q.Range.Lower,
				}
			}

			shifts := make([]chronograf.TimeShift, len(q.Shifts))
			for k := range q.Shifts {
				shift := chronograf.TimeShift{
					Label:    q.Shifts[k].Label,
					Unit:     q.Shifts[k].Unit,
					Quantity: q.Shifts[k].Quantity,
				}

				shifts[k] = shift
			}

			queries[j].Shifts = shifts
		}

		axes := make(map[string]chronograf.Axis, len(c.Axes))
		for a, r := range c.Axes {
			// axis base defaults to 10
			if r.Base == "" {
				r.Base = "10"
			}

			if r.Scale == "" {
				r.Scale = "linear"
			}

			if r.Bounds != nil {
				axes[a] = chronograf.Axis{
					Bounds: r.Bounds,
					Label:  r.Label,
					Prefix: r.Prefix,
					Suffix: r.Suffix,
					Base:   r.Base,
					Scale:  r.Scale,
				}

			} else {
				axes[a] = chronograf.Axis{
					Bounds: []string{},
					Base:   r.Base,
					Scale:  r.Scale,
				}
			}
		}

		cells[i] = chronograf.DashboardCell{
			ID:      c.ID,
			X:       c.X,
			Y:       c.Y,
			W:       c.W,
			H:       c.H,
			Name:    c.Name,
			Queries: queries,
			Type:    c.Type,
			Axes:    axes,
		}
	}

	templates := make([]chronograf.Template, len(pb.Templates))
	for i, t := range pb.Templates {
		vals := make([]chronograf.TemplateValue, len(t.Values))
		for j, v := range t.Values {
			vals[j] = chronograf.TemplateValue{
				Selected: v.Selected,
				Type:     v.Type,
				Value:    v.Value,
			}
		}

		template := chronograf.Template{
			ID: chronograf.TemplateID(t.ID),
			TemplateVar: chronograf.TemplateVar{
				Var:    t.TempVar,
				Values: vals,
			},
			Type:  t.Type,
			Label: t.Label,
		}

		if t.Query != nil {
			template.Query = &chronograf.TemplateQuery{
				Command:     t.Query.Command,
				DB:          t.Query.Db,
				RP:          t.Query.Rp,
				Measurement: t.Query.Measurement,
				TagKey:      t.Query.TagKey,
				FieldKey:    t.Query.FieldKey,
			}
		}
		templates[i] = template
	}

	d.ID = chronograf.DashboardID(pb.ID)
	d.Cells = cells
	d.Templates = templates
	d.Name = pb.Name
	d.Organization = pb.Organization
	return nil
}

// ScopedAlert contains the source and the kapacitor id
type ScopedAlert struct {
	chronograf.AlertRule
	SrcID  int
	KapaID int
}

// MarshalAlertRule encodes an alert rule to binary protobuf format.
func MarshalAlertRule(r *ScopedAlert) ([]byte, error) {
	j, err := json.Marshal(r.AlertRule)
	if err != nil {
		return nil, err
	}
	return proto.Marshal(&AlertRule{
		ID:     r.ID,
		SrcID:  int64(r.SrcID),
		KapaID: int64(r.KapaID),
		JSON:   string(j),
	})
}

// UnmarshalAlertRule decodes an alert rule from binary protobuf data.
func UnmarshalAlertRule(data []byte, r *ScopedAlert) error {
	var pb AlertRule
	if err := proto.Unmarshal(data, &pb); err != nil {
		return err
	}

	err := json.Unmarshal([]byte(pb.JSON), &r.AlertRule)
	if err != nil {
		return err
	}
	r.SrcID = int(pb.SrcID)
	r.KapaID = int(pb.KapaID)
	return nil
}

// MarshalUser encodes a user to binary protobuf format.
// We are ignoring the password for now.
func MarshalUser(u *chronograf.User) ([]byte, error) {
	roles := make([]*Role, len(u.Roles))
	for i, role := range u.Roles {
		roles[i] = &Role{
			Organization: role.Organization,
			Name:         role.Name,
		}
	}
	return MarshalUserPB(&User{
		ID:         u.ID,
		Name:       u.Name,
		Provider:   u.Provider,
		Scheme:     u.Scheme,
		Roles:      roles,
		SuperAdmin: u.SuperAdmin,
	})
}

// MarshalUserPB encodes a user to binary protobuf format.
// We are ignoring the password for now.
func MarshalUserPB(u *User) ([]byte, error) {
	return proto.Marshal(u)
}

// UnmarshalUser decodes a user from binary protobuf data.
// We are ignoring the password for now.
func UnmarshalUser(data []byte, u *chronograf.User) error {
	var pb User
	if err := UnmarshalUserPB(data, &pb); err != nil {
		return err
	}
	roles := make([]chronograf.Role, len(pb.Roles))
	for i, role := range pb.Roles {
		roles[i] = chronograf.Role{
			Organization: role.Organization,
			Name:         role.Name,
		}
	}
	u.ID = pb.ID
	u.Name = pb.Name
	u.Provider = pb.Provider
	u.Scheme = pb.Scheme
	u.SuperAdmin = pb.SuperAdmin
	u.Roles = roles

	return nil
}

// UnmarshalUserPB decodes a user from binary protobuf data.
// We are ignoring the password for now.
func UnmarshalUserPB(data []byte, u *User) error {
<<<<<<< HEAD
	if err := proto.Unmarshal(data, u); err != nil {
		return err
	}
	return nil
}

// MarshalRole encodes a role to binary protobuf format.
func MarshalRole(r *chronograf.Role) ([]byte, error) {
	return MarshalRolePB(&Role{
		Organization: r.Organization,
		Name:         r.Name,
	})
}

// MarshalRolePB encodes a role to binary protobuf format.
func MarshalRolePB(r *Role) ([]byte, error) {
	return proto.Marshal(r)
}

// UnmarshalRole decodes a role from binary protobuf data.
func UnmarshalRole(data []byte, r *chronograf.Role) error {
	var pb Role
	if err := UnmarshalRolePB(data, &pb); err != nil {
		return err
	}
	r.Organization = pb.Organization
	r.Name = pb.Name

	return nil
}

// UnmarshalRolePB decodes a role from binary protobuf data.
func UnmarshalRolePB(data []byte, r *Role) error {
	if err := proto.Unmarshal(data, r); err != nil {
		return err
	}
	return nil
}

// MarshalOrganization encodes a organization to binary protobuf format.
func MarshalOrganization(o *chronograf.Organization) ([]byte, error) {
	return MarshalOrganizationPB(&Organization{
		ID:          o.ID,
		Name:        o.Name,
		DefaultRole: o.DefaultRole,
		Public:      o.Public,
	})
}

// MarshalOrganizationPB encodes a organization to binary protobuf format.
func MarshalOrganizationPB(o *Organization) ([]byte, error) {
	return proto.Marshal(o)
}

// UnmarshalOrganization decodes a organization from binary protobuf data.
func UnmarshalOrganization(data []byte, o *chronograf.Organization) error {
	var pb Organization
	if err := UnmarshalOrganizationPB(data, &pb); err != nil {
		return err
	}
	o.ID = pb.ID
	o.Name = pb.Name
	o.DefaultRole = pb.DefaultRole
	o.Public = pb.Public

	return nil
}

// UnmarshalOrganizationPB decodes a organization from binary protobuf data.
func UnmarshalOrganizationPB(data []byte, o *Organization) error {
	if err := proto.Unmarshal(data, o); err != nil {
		return err
	}
	return nil
=======
	return proto.Unmarshal(data, u)
>>>>>>> eaecdce3
}<|MERGE_RESOLUTION|>--- conflicted
+++ resolved
@@ -497,11 +497,7 @@
 // UnmarshalUserPB decodes a user from binary protobuf data.
 // We are ignoring the password for now.
 func UnmarshalUserPB(data []byte, u *User) error {
-<<<<<<< HEAD
-	if err := proto.Unmarshal(data, u); err != nil {
-		return err
-	}
-	return nil
+	return proto.Unmarshal(data, u)
 }
 
 // MarshalRole encodes a role to binary protobuf format.
@@ -572,7 +568,4 @@
 		return err
 	}
 	return nil
-=======
-	return proto.Unmarshal(data, u)
->>>>>>> eaecdce3
 }