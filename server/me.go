package server

import (
	"encoding/json"
	"fmt"
	"net/http"
	"sort"

	"golang.org/x/net/context"

	"github.com/influxdata/chronograf"
	"github.com/influxdata/chronograf/oauth2"
	"github.com/influxdata/chronograf/organizations"
)

type meLinks struct {
	Self string `json:"self"` // Self link mapping to this resource
}

type meResponse struct {
	*chronograf.User
	Links               meLinks                   `json:"links"`
	Organizations       []chronograf.Organization `json:"organizations"`
	CurrentOrganization *chronograf.Organization  `json:"currentOrganization,omitempty"`
}

// If new user response is nil, return an empty meResponse because it
// indicates authentication is not needed
func newMeResponse(usr *chronograf.User, org string) meResponse {
	base := "/chronograf/v1"
	name := "me"
	if usr != nil {
		base = fmt.Sprintf("/chronograf/v1/organizations/%s/users", org)
		name = PathEscape(fmt.Sprintf("%d", usr.ID))
	}

	return meResponse{
		User: usr,
		Links: meLinks{
			Self: fmt.Sprintf("%s/%s", base, name),
		},
	}
}

// TODO: This Scheme value is hard-coded temporarily since we only currently
// support OAuth2. This hard-coding should be removed whenever we add
// support for other authentication schemes.
func getScheme(ctx context.Context) (string, error) {
	return "oauth2", nil
}

func getPrincipal(ctx context.Context) (oauth2.Principal, error) {
	principal, ok := ctx.Value(oauth2.PrincipalKey).(oauth2.Principal)
	if !ok {
		return oauth2.Principal{}, fmt.Errorf("Token not found")
	}

	return principal, nil
}

func getValidPrincipal(ctx context.Context) (oauth2.Principal, error) {
	p, err := getPrincipal(ctx)
	if err != nil {
		return p, err
	}
	if p.Subject == "" {
		return oauth2.Principal{}, fmt.Errorf("Token not found")
	}
	if p.Issuer == "" {
		return oauth2.Principal{}, fmt.Errorf("Token not found")
	}
	return p, nil
}

type meRequest struct {
	// Organization is the OrganizationID
	Organization string `json:"organization"`
}

// UpdateMe changes the user's current organization on the JWT and responds
// with the same semantics as Me
func (s *Service) UpdateMe(auth oauth2.Authenticator) func(http.ResponseWriter, *http.Request) {
	return func(w http.ResponseWriter, r *http.Request) {
		ctx := r.Context()
		serverCtx := serverContext(ctx)
		principal, err := auth.Validate(ctx, r)
		if err != nil {
			s.Logger.Error(fmt.Sprintf("Invalid principal: %v", err))
			Error(w, http.StatusForbidden, "invalid principal", s.Logger)
			return
		}
		var req meRequest
		if err := json.NewDecoder(r.Body).Decode(&req); err != nil {
			invalidJSON(w, s.Logger)
			return
		}

		// validate that the organization exists
		org, err := s.Store.Organizations(serverCtx).Get(serverCtx, chronograf.OrganizationQuery{ID: &req.Organization})
		if err != nil {
			Error(w, http.StatusBadRequest, err.Error(), s.Logger)
			return
		}

		// validate that user belongs to organization
		ctx = context.WithValue(ctx, organizations.ContextKey, req.Organization)

		p, err := getValidPrincipal(ctx)
		if err != nil {
			invalidData(w, err, s.Logger)
			return
		}
		if p.Organization == "" {
			defaultOrg, err := s.Store.Organizations(serverCtx).DefaultOrganization(serverCtx)
			if err != nil {
				unknownErrorWithMessage(w, err, s.Logger)
				return
			}
			p.Organization = defaultOrg.ID
		}
		scheme, err := getScheme(ctx)
		if err != nil {
			invalidData(w, err, s.Logger)
			return
		}
		_, err = s.Store.Users(ctx).Get(ctx, chronograf.UserQuery{
			Name:     &p.Subject,
			Provider: &p.Issuer,
			Scheme:   &scheme,
		})
		if err == chronograf.ErrUserNotFound {
			// If the user was not found, check to see if they are a super admin. If
			// they are, add them to the organization.
			u, err := s.Store.Users(serverCtx).Get(serverCtx, chronograf.UserQuery{
				Name:     &p.Subject,
				Provider: &p.Issuer,
				Scheme:   &scheme,
			})
			if err != nil {
				Error(w, http.StatusForbidden, err.Error(), s.Logger)
				return
			}

			if u.SuperAdmin == false {
				// Since a user is not a part of this organization and not a super admin,
				// we should tell them that they are Forbidden (403) from accessing this resource
				Error(w, http.StatusForbidden, chronograf.ErrUserNotFound.Error(), s.Logger)
				return
			}

			// If the user is a super admin give them an admin role in the
			// requested organization.
			u.Roles = append(u.Roles, chronograf.Role{
				Organization: org.ID,
				Name:         org.DefaultRole,
			})
			if err := s.Store.Users(serverCtx).Update(serverCtx, u); err != nil {
				unknownErrorWithMessage(w, err, s.Logger)
				return
			}
		} else if err != nil {
			Error(w, http.StatusBadRequest, err.Error(), s.Logger)
			return
		}

		// TODO: change to principal.CurrentOrganization
		principal.Organization = req.Organization

		if err := auth.Authorize(ctx, w, principal); err != nil {
			Error(w, http.StatusInternalServerError, err.Error(), s.Logger)
			return
		}

		ctx = context.WithValue(ctx, oauth2.PrincipalKey, principal)

		s.Me(w, r.WithContext(ctx))
	}
}

// Me does a findOrCreate based on the username in the context
func (s *Service) Me(w http.ResponseWriter, r *http.Request) {
	ctx := r.Context()
	if !s.UseAuth {
		// If there's no authentication, return an empty user
		res := newMeResponse(nil, "")
		encodeJSON(w, http.StatusOK, res, s.Logger)
		return
	}

	p, err := getValidPrincipal(ctx)
	if err != nil {
		invalidData(w, err, s.Logger)
		return
	}
	scheme, err := getScheme(ctx)
	if err != nil {
		invalidData(w, err, s.Logger)
		return
	}

	ctx = context.WithValue(ctx, organizations.ContextKey, p.Organization)
	serverCtx := serverContext(ctx)

	/* ALTERNATE 1
	If existing
		If roles, let them in
		If no roles, purgatory

	If new
		Build new user
		Generate roles for user based on defined mappings
		If roles, save and let them in
		If no roles, tell them box is private
	*/

	/* ALTERNATE 2
	Find user => (existing)
	If no user => (new)
		Build new user, with superadmin based on setting
		Generate roles for user based on defined mappings

	If roles,
		(existing) => let them in
		(new) => save, let them in

	If no roles,
		(existing) => purgatory
		(new) => tell them box is private
	*/

	defaultOrg, err := s.Store.Organizations(serverCtx).DefaultOrganization(serverCtx)
	if err != nil {
		unknownErrorWithMessage(w, err, s.Logger)
		return
	}

	if p.Organization == "" {
		p.Organization = defaultOrg.ID
	}

	usr, err := s.Store.Users(serverCtx).Get(serverCtx, chronograf.UserQuery{
		Name:     &p.Subject,
		Provider: &p.Issuer,
		Scheme:   &scheme,
	})
	if err != nil && err != chronograf.ErrUserNotFound {
		unknownErrorWithMessage(w, err, s.Logger)
		return
	}

	// user exists
	if usr != nil {
		currentOrg, err := s.Store.Organizations(serverCtx).Get(serverCtx, chronograf.OrganizationQuery{ID: &p.Organization})
		if err == chronograf.ErrOrganizationNotFound {
			// The intent is to force a the user to go through another auth flow
			Error(w, http.StatusForbidden, "user's current organization was not found", s.Logger)
			return
		}
		if err != nil {
			unknownErrorWithMessage(w, err, s.Logger)
			return
		}

		orgs, err := s.usersOrganizations(serverCtx, usr)
		if err != nil {
			unknownErrorWithMessage(w, err, s.Logger)
			return
		}
<<<<<<< HEAD

		res := newMeResponse(usr)
=======
		res := newMeResponse(usr, currentOrg.ID)
>>>>>>> ec0229cd
		res.Organizations = orgs
		res.CurrentOrganization = currentOrg
		encodeJSON(w, http.StatusOK, res, s.Logger)
		return
	}

	// Because we didnt find a user, making a new one
	user := &chronograf.User{
		Name:     p.Subject,
		Provider: p.Issuer,
		// TODO: This Scheme value is hard-coded temporarily since we only currently
		// support OAuth2. This hard-coding should be removed whenever we add
		// support for other authentication schemes.
		Scheme: scheme,
		// TODO(desa): this needs a better name
		SuperAdmin: s.newUsersAreSuperAdmin(),
	}

	roles, err := s.mapPrincipalToRoles(serverCtx, p)
	if err != nil {
		Error(w, http.StatusInternalServerError, err.Error(), s.Logger)
		return
	}

	if len(roles) == 0 {
		Error(w, http.StatusForbidden, "This organization is private. To gain access, you must be explicitly added by an administrator.", s.Logger)
		return
	}

	user.Roles = roles

	newUser, err := s.Store.Users(serverCtx).Add(serverCtx, user)
	if err != nil {
		msg := fmt.Errorf("error storing user %s: %v", user.Name, err)
		unknownErrorWithMessage(w, msg, s.Logger)
		return
	}

	orgs, err := s.usersOrganizations(serverCtx, newUser)
	if err != nil {
		unknownErrorWithMessage(w, err, s.Logger)
		return
	}
	currentOrg, err := s.Store.Organizations(serverCtx).Get(serverCtx, chronograf.OrganizationQuery{ID: &p.Organization})
	if err != nil {
		unknownErrorWithMessage(w, err, s.Logger)
		return
	}
	res := newMeResponse(newUser, currentOrg.ID)
	res.Organizations = orgs
	res.CurrentOrganization = currentOrg
	encodeJSON(w, http.StatusOK, res, s.Logger)
}

func (s *Service) firstUser() bool {
	serverCtx := serverContext(context.Background())
	numUsers, err := s.Store.Users(serverCtx).Num(serverCtx)
	if err != nil {
		return false
	}

	return numUsers == 0
}
func (s *Service) newUsersAreSuperAdmin() bool {
	// It's not necessary to enforce that the first user is superAdmin here, since
	// superAdminNewUsers defaults to true, but there's nothing else in the
	// application that dictates that it must be true.
	// So for that reason, we kept this here for now. We've discussed the
	// future possibility of allowing users to override default values via CLI and
	// this case could possibly happen then.
	if s.firstUser() {
		return true
	}
	serverCtx := serverContext(context.Background())
	cfg, err := s.Store.Config(serverCtx).Get(serverCtx)
	if err != nil {
		return false
	}
	return cfg.Auth.SuperAdminNewUsers
}

func (s *Service) usersOrganizations(ctx context.Context, u *chronograf.User) ([]chronograf.Organization, error) {
	if u == nil {
		// TODO(desa): better error
		return nil, fmt.Errorf("user was nil")
	}

	orgIDs := map[string]bool{}
	for _, role := range u.Roles {
		orgIDs[role.Organization] = true
	}

	orgs := []chronograf.Organization{}
	for orgID, _ := range orgIDs {
		org, err := s.Store.Organizations(ctx).Get(ctx, chronograf.OrganizationQuery{ID: &orgID})
		if err != nil {
			return nil, err
		}
		orgs = append(orgs, *org)
	}

	sort.Slice(orgs, func(i, j int) bool {
		return orgs[i].ID < orgs[j].ID
	})

	return orgs, nil
}

func hasRoleInDefaultOrganization(u *chronograf.User, orgID string) bool {
	for _, role := range u.Roles {
		if role.Organization == orgID {
			return true
		}
	}

	return false
}<|MERGE_RESOLUTION|>--- conflicted
+++ resolved
@@ -22,6 +22,18 @@
 	Links               meLinks                   `json:"links"`
 	Organizations       []chronograf.Organization `json:"organizations"`
 	CurrentOrganization *chronograf.Organization  `json:"currentOrganization,omitempty"`
+}
+
+type noAuthMeResponse struct {
+	Links meLinks `json:"links"`
+}
+
+func newNoAuthMeResponse() noAuthMeResponse {
+	return noAuthMeResponse{
+		Links: meLinks{
+			Self: "/chronograf/v1/me",
+		},
+	}
 }
 
 // If new user response is nil, return an empty meResponse because it
@@ -182,7 +194,7 @@
 	ctx := r.Context()
 	if !s.UseAuth {
 		// If there's no authentication, return an empty user
-		res := newMeResponse(nil, "")
+		res := newNoAuthMeResponse()
 		encodeJSON(w, http.StatusOK, res, s.Logger)
 		return
 	}
@@ -200,33 +212,6 @@
 
 	ctx = context.WithValue(ctx, organizations.ContextKey, p.Organization)
 	serverCtx := serverContext(ctx)
-
-	/* ALTERNATE 1
-	If existing
-		If roles, let them in
-		If no roles, purgatory
-
-	If new
-		Build new user
-		Generate roles for user based on defined mappings
-		If roles, save and let them in
-		If no roles, tell them box is private
-	*/
-
-	/* ALTERNATE 2
-	Find user => (existing)
-	If no user => (new)
-		Build new user, with superadmin based on setting
-		Generate roles for user based on defined mappings
-
-	If roles,
-		(existing) => let them in
-		(new) => save, let them in
-
-	If no roles,
-		(existing) => purgatory
-		(new) => tell them box is private
-	*/
 
 	defaultOrg, err := s.Store.Organizations(serverCtx).DefaultOrganization(serverCtx)
 	if err != nil {
@@ -266,12 +251,8 @@
 			unknownErrorWithMessage(w, err, s.Logger)
 			return
 		}
-<<<<<<< HEAD
-
-		res := newMeResponse(usr)
-=======
+
 		res := newMeResponse(usr, currentOrg.ID)
->>>>>>> ec0229cd
 		res.Organizations = orgs
 		res.CurrentOrganization = currentOrg
 		encodeJSON(w, http.StatusOK, res, s.Logger)
@@ -297,7 +278,7 @@
 	}
 
 	if len(roles) == 0 {
-		Error(w, http.StatusForbidden, "This organization is private. To gain access, you must be explicitly added by an administrator.", s.Logger)
+		Error(w, http.StatusForbidden, "This Chronograf is private. To gain access, you must be explicitly added by an administrator.", s.Logger)
 		return
 	}
 
